--- conflicted
+++ resolved
@@ -50,13 +50,10 @@
 	     doc/nvram.doxycfg doc/rtas_ibm_get_vpd.doxycfg doc/serv_config.doxycfg \
 	     doc/set_poweron_time.doxycfg doc/uesensor.doxycfg
 
-<<<<<<< HEAD
-=======
 if WITH_SYSTEMD
 EXTRA_DIST += systemd/smt_off.service.in
 endif
 
->>>>>>> 10af4fc1
 sbin_PROGRAMS += src/nvram src/lsprop src/lparstat src/ppc64_cpu
 
 pseries_platform_SOURCES = src/common/pseries_platform.c src/common/pseries_platform.h
